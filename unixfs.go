--- conflicted
+++ resolved
@@ -86,7 +86,6 @@
 	return data
 }
 
-<<<<<<< HEAD
 func FolderPBDataWithStat(mode os.FileMode, mtime time.Time) []byte {
 	pbfile := new(pb.Data)
 	typ := pb.Data_Directory
@@ -113,10 +112,7 @@
 	return data
 }
 
-//WrapData marshals raw bytes into a `Data_Raw` type protobuf message.
-=======
 // WrapData marshals raw bytes into a `Data_Raw` type protobuf message.
->>>>>>> fede2ed6
 func WrapData(b []byte) []byte {
 	pbdata := new(pb.Data)
 	typ := pb.Data_Raw
